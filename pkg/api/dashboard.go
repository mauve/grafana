package api

import (
	"encoding/json"
	"os"
	"path"
	"strings"

	"github.com/grafana/grafana/pkg/api/dtos"
	"github.com/grafana/grafana/pkg/bus"
	"github.com/grafana/grafana/pkg/log"
	"github.com/grafana/grafana/pkg/metrics"
	"github.com/grafana/grafana/pkg/middleware"
	m "github.com/grafana/grafana/pkg/models"
<<<<<<< HEAD
	"github.com/grafana/grafana/pkg/services/alerting"
=======
	"github.com/grafana/grafana/pkg/plugins"
>>>>>>> 817f24e6
	"github.com/grafana/grafana/pkg/services/search"
	"github.com/grafana/grafana/pkg/setting"
	"github.com/grafana/grafana/pkg/util"
)

func isDashboardStarredByUser(c *middleware.Context, dashId int64) (bool, error) {
	if !c.IsSignedIn {
		return false, nil
	}

	query := m.IsStarredByUserQuery{UserId: c.UserId, DashboardId: dashId}
	if err := bus.Dispatch(&query); err != nil {
		return false, err
	}

	return query.Result, nil
}

func GetDashboard(c *middleware.Context) {
	slug := strings.ToLower(c.Params(":slug"))

	query := m.GetDashboardQuery{Slug: slug, OrgId: c.OrgId}
	err := bus.Dispatch(&query)
	if err != nil {
		c.JsonApiErr(404, "Dashboard not found", nil)
		return
	}

	isStarred, err := isDashboardStarredByUser(c, query.Result.Id)
	if err != nil {
		c.JsonApiErr(500, "Error while checking if dashboard was starred by user", err)
		return
	}

	dash := query.Result

	// Finding creator and last updater of the dashboard
	updater, creator := "Anonymous", "Anonymous"
	if dash.UpdatedBy > 0 {
		updater = getUserLogin(dash.UpdatedBy)
	}
	if dash.CreatedBy > 0 {
		creator = getUserLogin(dash.CreatedBy)
	}

	dto := dtos.DashboardFullWithMeta{
		Dashboard: dash.Data,
		Meta: dtos.DashboardMeta{
			IsStarred: isStarred,
			Slug:      slug,
			Type:      m.DashTypeDB,
			CanStar:   c.IsSignedIn,
			CanSave:   c.OrgRole == m.ROLE_ADMIN || c.OrgRole == m.ROLE_EDITOR,
			CanEdit:   canEditDashboard(c.OrgRole),
			Created:   dash.Created,
			Updated:   dash.Updated,
			UpdatedBy: updater,
			CreatedBy: creator,
			Version:   dash.Version,
		},
	}

	c.TimeRequest(metrics.M_Api_Dashboard_Get)
	c.JSON(200, dto)
}

func getUserLogin(userId int64) string {
	query := m.GetUserByIdQuery{Id: userId}
	err := bus.Dispatch(&query)
	if err != nil {
		return "Anonymous"
	} else {
		user := query.Result
		return user.Login
	}
}

func DeleteDashboard(c *middleware.Context) {
	slug := c.Params(":slug")

	query := m.GetDashboardQuery{Slug: slug, OrgId: c.OrgId}
	if err := bus.Dispatch(&query); err != nil {
		c.JsonApiErr(404, "Dashboard not found", nil)
		return
	}

	cmd := m.DeleteDashboardCommand{Slug: slug, OrgId: c.OrgId}
	if err := bus.Dispatch(&cmd); err != nil {
		c.JsonApiErr(500, "Failed to delete dashboard", err)
		return
	}

	var resp = map[string]interface{}{"title": query.Result.Title}

	c.JSON(200, resp)
}

func PostDashboard(c *middleware.Context, cmd m.SaveDashboardCommand) Response {
	cmd.OrgId = c.OrgId

	if !c.IsSignedIn {
		cmd.UserId = -1
	} else {
		cmd.UserId = c.UserId
	}

	dash := cmd.GetDashboardModel()
	if dash.Id == 0 {
		limitReached, err := middleware.QuotaReached(c, "dashboard")
		if err != nil {
			return ApiError(500, "failed to get quota", err)
		}
		if limitReached {
			return ApiError(403, "Quota reached", nil)
		}
	}

	err := bus.Dispatch(&cmd)
	if err != nil {
		if err == m.ErrDashboardWithSameNameExists {
			return Json(412, util.DynMap{"status": "name-exists", "message": err.Error()})
		}
		if err == m.ErrDashboardVersionMismatch {
			return Json(412, util.DynMap{"status": "version-mismatch", "message": err.Error()})
		}
		if pluginErr, ok := err.(m.UpdatePluginDashboardError); ok {
			message := "Dashboard is belongs to plugin " + pluginErr.PluginId + "."
			// look up plugin name
			if pluginDef, exist := plugins.Plugins[pluginErr.PluginId]; exist {
				message = "Dashboard is belongs to plugin " + pluginDef.Name + "."
			}
			return Json(412, util.DynMap{"status": "plugin-dashboard", "message": message})
		}
		if err == m.ErrDashboardNotFound {
			return Json(404, util.DynMap{"status": "not-found", "message": err.Error()})
		}
		return ApiError(500, "Failed to save dashboard", err)
	}

	if setting.AlertingEnabled {
		alertCmd := alerting.UpdateDashboardAlertsCommand{
			OrgId:     c.OrgId,
			UserId:    c.UserId,
			Dashboard: cmd.Result,
		}

		if err := bus.Dispatch(&alertCmd); err != nil {
			c.JsonApiErr(500, "Failed to save alerts", err)
			return
		}
	}

	c.TimeRequest(metrics.M_Api_Dashboard_Save)
	return Json(200, util.DynMap{"status": "success", "slug": cmd.Result.Slug, "version": cmd.Result.Version})
}

func canEditDashboard(role m.RoleType) bool {
	return role == m.ROLE_ADMIN || role == m.ROLE_EDITOR || role == m.ROLE_READ_ONLY_EDITOR
}

func GetHomeDashboard(c *middleware.Context) Response {
	prefsQuery := m.GetPreferencesWithDefaultsQuery{OrgId: c.OrgId, UserId: c.UserId}
	if err := bus.Dispatch(&prefsQuery); err != nil {
		return ApiError(500, "Failed to get preferences", err)
	}

	if prefsQuery.Result.HomeDashboardId != 0 {
		slugQuery := m.GetDashboardSlugByIdQuery{Id: prefsQuery.Result.HomeDashboardId}
		err := bus.Dispatch(&slugQuery)
		if err == nil {
			dashRedirect := dtos.DashboardRedirect{RedirectUri: "db/" + slugQuery.Result}
			return Json(200, &dashRedirect)
		} else {
			log.Warn("Failed to get slug from database, %s", err.Error())
		}
	}

	filePath := path.Join(setting.StaticRootPath, "dashboards/home.json")
	file, err := os.Open(filePath)
	if err != nil {
		return ApiError(500, "Failed to load home dashboard", err)
	}

	dash := dtos.DashboardFullWithMeta{}
	dash.Meta.IsHome = true
	dash.Meta.CanEdit = canEditDashboard(c.OrgRole)
	jsonParser := json.NewDecoder(file)
	if err := jsonParser.Decode(&dash.Dashboard); err != nil {
		return ApiError(500, "Failed to load home dashboard", err)
	}

	return Json(200, &dash)
}

func GetDashboardFromJsonFile(c *middleware.Context) {
	file := c.Params(":file")

	dashboard := search.GetDashboardFromJsonIndex(file)
	if dashboard == nil {
		c.JsonApiErr(404, "Dashboard not found", nil)
		return
	}

	dash := dtos.DashboardFullWithMeta{Dashboard: dashboard.Data}
	dash.Meta.Type = m.DashTypeJson
	dash.Meta.CanEdit = canEditDashboard(c.OrgRole)

	c.JSON(200, &dash)
}

func GetDashboardTags(c *middleware.Context) {
	query := m.GetDashboardTagsQuery{OrgId: c.OrgId}
	err := bus.Dispatch(&query)
	if err != nil {
		c.JsonApiErr(500, "Failed to get tags from database", err)
		return
	}

	c.JSON(200, query.Result)
}<|MERGE_RESOLUTION|>--- conflicted
+++ resolved
@@ -12,11 +12,8 @@
 	"github.com/grafana/grafana/pkg/metrics"
 	"github.com/grafana/grafana/pkg/middleware"
 	m "github.com/grafana/grafana/pkg/models"
-<<<<<<< HEAD
+	"github.com/grafana/grafana/pkg/plugins"
 	"github.com/grafana/grafana/pkg/services/alerting"
-=======
-	"github.com/grafana/grafana/pkg/plugins"
->>>>>>> 817f24e6
 	"github.com/grafana/grafana/pkg/services/search"
 	"github.com/grafana/grafana/pkg/setting"
 	"github.com/grafana/grafana/pkg/util"
@@ -164,8 +161,7 @@
 		}
 
 		if err := bus.Dispatch(&alertCmd); err != nil {
-			c.JsonApiErr(500, "Failed to save alerts", err)
-			return
+			return ApiError(500, "Failed to save alerts", err)
 		}
 	}
 
